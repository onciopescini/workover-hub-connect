
import { useState, useEffect } from "react";
import type { Space, SpaceInsert } from "@/types/space";
import type { AvailabilityData } from "@/types/availability";
import { sreLogger } from '@/lib/sre-logger';
import { WorkspaceInsert } from "@/types/workspace";

interface UseSpaceFormStateProps {
  initialData?: Space | undefined;
}

export const useSpaceFormState = ({ initialData }: UseSpaceFormStateProps) => {
  const defaultAvailability: AvailabilityData = {
    recurring: {
      monday: { enabled: false, slots: [] },
      tuesday: { enabled: false, slots: [] },
      wednesday: { enabled: false, slots: [] },
      thursday: { enabled: false, slots: [] },
      friday: { enabled: false, slots: [] },
      saturday: { enabled: false, slots: [] },
      sunday: { enabled: false, slots: [] }
    },
    exceptions: []
  };

  const [formData, setFormData] = useState<Omit<Partial<SpaceInsert>, 'availability'>>({
    title: "",
    description: "",
    category: "home",
    max_capacity: 1,
    workspace_features: [],
    work_environment: "silent",
    amenities: [],
    seating_types: [],
    price_per_hour: 0,
    price_per_day: 0,
    address: "",
    latitude: null,
    longitude: null,
    photos: [],
    rules: "",
    ideal_guest_tags: [],
    event_friendly_tags: [],
    confirmation_type: "host_approval",
    published: false
  });

  const [availabilityData, setAvailabilityData] = useState<AvailabilityData>(defaultAvailability);
  const [photoFiles, setPhotoFiles] = useState<File[]>([]);
  const [photoPreviewUrls, setPhotoPreviewUrls] = useState<string[]>([]);
  const [uploadingPhotos, setUploadingPhotos] = useState(false);
  const [processingJobs, setProcessingJobs] = useState<string[]>([]);

  useEffect(() => {
    if (initialData) {
      // Cast initialData to any to handle both Space and Workspace types safely
      const data = initialData as any;

      let parsedAvailability = defaultAvailability;
      if (initialData.availability) {
        try {
          const availabilityJson = typeof initialData.availability === 'string' 
            ? JSON.parse(initialData.availability)
            : initialData.availability;
          
          if (availabilityJson && typeof availabilityJson === 'object' && availabilityJson.recurring) {
            parsedAvailability = availabilityJson as AvailabilityData;
          }
        } catch (error) {
          sreLogger.error("Error parsing availability", { spaceId: initialData?.id }, error as Error);
        }
      }

<<<<<<< HEAD
      // Explicitly map fields from Workspace schema (or Space schema) to Form State
      const mappedFormData: Partial<SpaceInsert> = {
        // Text fields
        title: data.name || data.title || "",
        description: data.description || "",
        address: data.address || "",
        rules: data.rules || "",

        // Numerical fields
        max_capacity: data.max_capacity || 1,
        price_per_hour: data.price_per_hour || 0,
        price_per_day: data.price_per_day || 0,
        latitude: data.latitude ?? null,
        longitude: data.longitude ?? null,

        // Arrays
        // Handle 'features' (Workspace) vs 'workspace_features' (Space)
        workspace_features: data.features || data.workspace_features || [],
        amenities: data.amenities || [],
        seating_types: data.seating_types || [],
        ideal_guest_tags: data.ideal_guest_tags || [],
        event_friendly_tags: data.event_friendly_tags || [],
        photos: [], // We handle photos separately below to avoid mixing blobs and strings

        // Enums and Booleans - Explicit Mapping
        category: data.category || "home",
        work_environment: data.work_environment || "silent",
        confirmation_type: data.confirmation_type || "host_approval",
        published: Boolean(data.published),
      };

      setFormData(prev => ({ ...prev, ...mappedFormData }));
      setAvailabilityData(parsedAvailability);
      
      // Image Handling Logic:
      // 1. If we have photos strings, use them for previews directly.
      // 2. Do NOT create ObjectURLs for these strings.
      // 3. Clear photoFiles so the uploader doesn't try to process them as Files.
      if (data.photos && Array.isArray(data.photos) && data.photos.length > 0) {
        const existingUrls = data.photos.filter((p: any) => typeof p === 'string');
        setPhotoPreviewUrls(existingUrls);
        setPhotoFiles([]); // Ensure empty to prevent blob errors
      } else {
        setPhotoPreviewUrls([]);
=======
      // Handle mapping from workspaces table schema (new) to form state (old Space schema)
      const data = initialData as any;

      const mappedData: Partial<SpaceInsert> = {
        title: data.name || data.title || "",
        description: data.description || "",
        category: data.category || "home",
        work_environment: data.work_environment || "silent",
        workspace_features: data.features || data.workspace_features || [],
        amenities: data.amenities || [],
        seating_types: data.seating_types || [],
        price_per_hour: data.price_per_hour || 0,
        price_per_day: data.price_per_day || 0,
        address: data.address || "",
        latitude: data.latitude ?? null,
        longitude: data.longitude ?? null,
        photos: data.photos || [],
        rules: data.rules || "",
        ideal_guest_tags: data.ideal_guest_tags || [],
        event_friendly_tags: data.event_friendly_tags || [],
        confirmation_type: data.confirmation_type || "host_approval",
        published: data.published ?? false,
        max_capacity: data.max_capacity || 1,
      };

      setFormData(prev => ({ ...prev, ...mappedData }));
      setAvailabilityData(parsedAvailability);
      
      if (mappedData.photos && mappedData.photos.length > 0) {
        setPhotoPreviewUrls(mappedData.photos as string[]);
        // Ensure photoFiles is empty so we don't try to upload existing photos again
>>>>>>> 6e561c50
        setPhotoFiles([]);
      }

      console.log("Form State Initialized:", { ...mappedFormData, photos: data.photos });
    }
  }, [initialData]);

  const handleInputChange = (field: string, value: string | number | boolean | string[] | null) => {
    setFormData((prev) => ({ ...prev, [field]: value }));
  };

  const handleAddressChange = (address: string, coordinates?: { lat: number; lng: number }) => {
    setFormData((prev) => ({
      ...prev,
      address,
      latitude: coordinates?.lat ?? null,
      longitude: coordinates?.lng ?? null
    }));
  };

  const handleAvailabilityChange = (availability: AvailabilityData) => {
    setAvailabilityData(availability);
  };

  const handleCheckboxArrayChange = (field: string, value: string, checked: boolean) => {
    setFormData((prev) => {
      const currentArray = prev[field as keyof typeof prev] as string[] || [];
      const newArray = checked
        ? [...currentArray, value]
        : currentArray.filter(item => item !== value);
      
      return { ...prev, [field]: newArray };
    });
  };

  return {
    formData,
    availabilityData,
    photoFiles,
    photoPreviewUrls,
    uploadingPhotos,
    processingJobs,
    setUploadingPhotos,
    setProcessingJobs,
    setPhotoFiles,
    setPhotoPreviewUrls,
    handleInputChange,
    handleAddressChange,
    handleAvailabilityChange,
    handleCheckboxArrayChange
  };
};<|MERGE_RESOLUTION|>--- conflicted
+++ resolved
@@ -1,162 +1,78 @@
-
-import { useState, useEffect } from "react";
-import type { Space, SpaceInsert } from "@/types/space";
-import type { AvailabilityData } from "@/types/availability";
-import { sreLogger } from '@/lib/sre-logger';
-import { WorkspaceInsert } from "@/types/workspace";
+import { useState, useEffect } from 'react';
+import { Space, SpaceInsert } from '@/types/space';
+import { AvailabilityData } from '@/types/availability';
+import { defaultAvailability } from '@/utils/availabilityUtils';
 
 interface UseSpaceFormStateProps {
   initialData?: Space | undefined;
 }
 
 export const useSpaceFormState = ({ initialData }: UseSpaceFormStateProps) => {
-  const defaultAvailability: AvailabilityData = {
-    recurring: {
-      monday: { enabled: false, slots: [] },
-      tuesday: { enabled: false, slots: [] },
-      wednesday: { enabled: false, slots: [] },
-      thursday: { enabled: false, slots: [] },
-      friday: { enabled: false, slots: [] },
-      saturday: { enabled: false, slots: [] },
-      sunday: { enabled: false, slots: [] }
-    },
-    exceptions: []
-  };
-
-  const [formData, setFormData] = useState<Omit<Partial<SpaceInsert>, 'availability'>>({
-    title: "",
-    description: "",
-    category: "home",
-    max_capacity: 1,
-    workspace_features: [],
-    work_environment: "silent",
-    amenities: [],
-    seating_types: [],
-    price_per_hour: 0,
-    price_per_day: 0,
-    address: "",
-    latitude: null,
-    longitude: null,
-    photos: [],
-    rules: "",
-    ideal_guest_tags: [],
-    event_friendly_tags: [],
-    confirmation_type: "host_approval",
-    published: false
-  });
-
-  const [availabilityData, setAvailabilityData] = useState<AvailabilityData>(defaultAvailability);
   const [photoFiles, setPhotoFiles] = useState<File[]>([]);
   const [photoPreviewUrls, setPhotoPreviewUrls] = useState<string[]>([]);
   const [uploadingPhotos, setUploadingPhotos] = useState(false);
   const [processingJobs, setProcessingJobs] = useState<string[]>([]);
+  
+  const [formData, setFormData] = useState<Partial<SpaceInsert>>({
+    title: '',
+    description: '',
+    category: '',
+    work_environment: '',
+    address: '',
+    max_capacity: 1,
+    price_per_hour: 0,
+    price_per_day: 0,
+    workspace_features: [],
+    amenities: [],
+    seating_types: [],
+    rules: '',
+    confirmation_type: 'instant', // Default
+    published: false, // Default
+  });
 
+  const [availabilityData, setAvailabilityData] = useState<AvailabilityData>(defaultAvailability);
+
+  // Initialization Logic - REWRITTEN
   useEffect(() => {
     if (initialData) {
-      // Cast initialData to any to handle both Space and Workspace types safely
-      const data = initialData as any;
+      console.log('Initializing form with data:', initialData);
 
-      let parsedAvailability = defaultAvailability;
+      // 1. Map DB fields to Form State correctly
+      setFormData({
+        title: initialData.title || initialData.name || '', // Handle name/title mapping
+        description: initialData.description || '',
+        category: initialData.category || '',
+        work_environment: initialData.work_environment || '',
+        address: initialData.address || '',
+        max_capacity: initialData.max_capacity || 1,
+        price_per_hour: initialData.price_per_hour || 0,
+        price_per_day: initialData.price_per_day || 0,
+        workspace_features: initialData.workspace_features || initialData.features || [],
+        amenities: initialData.amenities || [],
+        seating_types: initialData.seating_types || [],
+        rules: initialData.rules || '',
+        confirmation_type: initialData.confirmation_type || 'instant',
+        published: Boolean(initialData.published), // Ensure boolean
+        latitude: initialData.latitude,
+        longitude: initialData.longitude,
+      });
+
+      // 2. Handle Availability
       if (initialData.availability) {
-        try {
-          const availabilityJson = typeof initialData.availability === 'string' 
-            ? JSON.parse(initialData.availability)
-            : initialData.availability;
-          
-          if (availabilityJson && typeof availabilityJson === 'object' && availabilityJson.recurring) {
-            parsedAvailability = availabilityJson as AvailabilityData;
-          }
-        } catch (error) {
-          sreLogger.error("Error parsing availability", { spaceId: initialData?.id }, error as Error);
-        }
+        // Ensure availability is treated as the correct type
+        setAvailabilityData(initialData.availability as unknown as AvailabilityData);
       }
 
-<<<<<<< HEAD
-      // Explicitly map fields from Workspace schema (or Space schema) to Form State
-      const mappedFormData: Partial<SpaceInsert> = {
-        // Text fields
-        title: data.name || data.title || "",
-        description: data.description || "",
-        address: data.address || "",
-        rules: data.rules || "",
-
-        // Numerical fields
-        max_capacity: data.max_capacity || 1,
-        price_per_hour: data.price_per_hour || 0,
-        price_per_day: data.price_per_day || 0,
-        latitude: data.latitude ?? null,
-        longitude: data.longitude ?? null,
-
-        // Arrays
-        // Handle 'features' (Workspace) vs 'workspace_features' (Space)
-        workspace_features: data.features || data.workspace_features || [],
-        amenities: data.amenities || [],
-        seating_types: data.seating_types || [],
-        ideal_guest_tags: data.ideal_guest_tags || [],
-        event_friendly_tags: data.event_friendly_tags || [],
-        photos: [], // We handle photos separately below to avoid mixing blobs and strings
-
-        // Enums and Booleans - Explicit Mapping
-        category: data.category || "home",
-        work_environment: data.work_environment || "silent",
-        confirmation_type: data.confirmation_type || "host_approval",
-        published: Boolean(data.published),
-      };
-
-      setFormData(prev => ({ ...prev, ...mappedFormData }));
-      setAvailabilityData(parsedAvailability);
-      
-      // Image Handling Logic:
-      // 1. If we have photos strings, use them for previews directly.
-      // 2. Do NOT create ObjectURLs for these strings.
-      // 3. Clear photoFiles so the uploader doesn't try to process them as Files.
-      if (data.photos && Array.isArray(data.photos) && data.photos.length > 0) {
-        const existingUrls = data.photos.filter((p: any) => typeof p === 'string');
-        setPhotoPreviewUrls(existingUrls);
-        setPhotoFiles([]); // Ensure empty to prevent blob errors
-      } else {
-        setPhotoPreviewUrls([]);
-=======
-      // Handle mapping from workspaces table schema (new) to form state (old Space schema)
-      const data = initialData as any;
-
-      const mappedData: Partial<SpaceInsert> = {
-        title: data.name || data.title || "",
-        description: data.description || "",
-        category: data.category || "home",
-        work_environment: data.work_environment || "silent",
-        workspace_features: data.features || data.workspace_features || [],
-        amenities: data.amenities || [],
-        seating_types: data.seating_types || [],
-        price_per_hour: data.price_per_hour || 0,
-        price_per_day: data.price_per_day || 0,
-        address: data.address || "",
-        latitude: data.latitude ?? null,
-        longitude: data.longitude ?? null,
-        photos: data.photos || [],
-        rules: data.rules || "",
-        ideal_guest_tags: data.ideal_guest_tags || [],
-        event_friendly_tags: data.event_friendly_tags || [],
-        confirmation_type: data.confirmation_type || "host_approval",
-        published: data.published ?? false,
-        max_capacity: data.max_capacity || 1,
-      };
-
-      setFormData(prev => ({ ...prev, ...mappedData }));
-      setAvailabilityData(parsedAvailability);
-      
-      if (mappedData.photos && mappedData.photos.length > 0) {
-        setPhotoPreviewUrls(mappedData.photos as string[]);
-        // Ensure photoFiles is empty so we don't try to upload existing photos again
->>>>>>> 6e561c50
-        setPhotoFiles([]);
+      // 3. Handle Photos - CRITICAL FIX
+      // Load existing URL strings directly into previews without creating blobs
+      if (initialData.photos && Array.isArray(initialData.photos) && initialData.photos.length > 0) {
+        console.log('Loading existing photos:', initialData.photos);
+        setPhotoPreviewUrls(initialData.photos);
       }
-
-      console.log("Form State Initialized:", { ...mappedFormData, photos: data.photos });
     }
   }, [initialData]);
 
-  const handleInputChange = (field: string, value: string | number | boolean | string[] | null) => {
+  const handleInputChange = (field: string, value: any) => {
     setFormData((prev) => ({ ...prev, [field]: value }));
   };
 
@@ -164,22 +80,21 @@
     setFormData((prev) => ({
       ...prev,
       address,
-      latitude: coordinates?.lat ?? null,
-      longitude: coordinates?.lng ?? null
+      latitude: coordinates?.lat,
+      longitude: coordinates?.lng,
     }));
   };
 
-  const handleAvailabilityChange = (availability: AvailabilityData) => {
-    setAvailabilityData(availability);
+  const handleAvailabilityChange = (newAvailability: AvailabilityData) => {
+    setAvailabilityData(newAvailability);
   };
 
-  const handleCheckboxArrayChange = (field: string, value: string, checked: boolean) => {
+  const handleCheckboxArrayChange = (field: string, item: string, checked: boolean) => {
     setFormData((prev) => {
-      const currentArray = prev[field as keyof typeof prev] as string[] || [];
+      const currentArray = (prev[field as keyof typeof prev] as string[]) || [];
       const newArray = checked
-        ? [...currentArray, value]
-        : currentArray.filter(item => item !== value);
-      
+        ? [...currentArray, item]
+        : currentArray.filter((i) => i !== item);
       return { ...prev, [field]: newArray };
     });
   };
@@ -198,6 +113,6 @@
     handleInputChange,
     handleAddressChange,
     handleAvailabilityChange,
-    handleCheckboxArrayChange
+    handleCheckboxArrayChange,
   };
 };